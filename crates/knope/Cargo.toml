[package]
name = "knope"
description = "A command line tool for automating common development tasks"
version = "0.16.2"
authors = ["Dylan Anthony <contact@dylananthony.com>"]
edition = "2021"
license = "MIT"
repository = "https://github.com/knope-dev/knope"
homepage = "https://knope.tech"
documentation = "https://knope.tech"
keywords = ["semantic-version", "changelog", "changeset", "git", "github"]
categories = ["command-line-utilities", "development-tools"]
rust-version = "1.71.1"
readme = "../../README.md"

# See more keys and their definitions at https://doc.rust-lang.org/cargo/reference/manifest.html

[dependencies]
base64 = "0.22.1"
changesets = { workspace = true }
clap = { version = "4.5.4", features = ["cargo", "string", "env"] }
datta = "0.1.1"
env_logger = "0.11.3"
execute = "0.2.13"
git2 = { version = "0.19.0", default-features = false }
<<<<<<< HEAD
gix = { version = "0.63.0", default-features = false, features = [
=======
git-conventional = "0.12.6"
gix = { version = "0.64.0", default-features = false, features = [
>>>>>>> b934f8a9
  "max-performance-safe",
] }
indexmap = { version = "2.2.6", features = ["serde"] }
inquire = { version = "0.7.5", default-features = false, features = [
  "crossterm",
] }
itertools = { workspace = true }
knope-config = { path = "../knope-config", version = "0.0.1" }
knope-versioning = { path = "../knope-versioning", version = "0.0.1", features = [
  "miette",
] }
log = "0.4.21"
miette = { workspace = true, features = ["fancy"] }
platform-dirs = "0.3.0"
relative-path = { workspace = true }
serde = { workspace = true }
serde_json = { workspace = true, features = ["preserve_order"] }
serde_yaml = { workspace = true }
thiserror = { workspace = true }
time = { version = "0.3.36" }
toml = { workspace = true }
ureq = { version = "2.9.6", features = ["json"] }

[dev-dependencies]
pretty_assertions = "1.4.0"
snapbox = { version = "0.6.0", features = ["path"] }
tempfile = "3.10.1"

[lints]
workspace = true<|MERGE_RESOLUTION|>--- conflicted
+++ resolved
@@ -23,12 +23,7 @@
 env_logger = "0.11.3"
 execute = "0.2.13"
 git2 = { version = "0.19.0", default-features = false }
-<<<<<<< HEAD
-gix = { version = "0.63.0", default-features = false, features = [
-=======
-git-conventional = "0.12.6"
 gix = { version = "0.64.0", default-features = false, features = [
->>>>>>> b934f8a9
   "max-performance-safe",
 ] }
 indexmap = { version = "2.2.6", features = ["serde"] }
