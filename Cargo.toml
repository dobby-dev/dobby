[package]
name = "knope"
description = "A command line tool for automating common development tasks"
version = "0.13.4"
authors = ["Dylan Anthony <contact@dylananthony.com>"]
edition = "2021"
license = "MIT"
repository = "https://github.com/knope-dev/knope"
homepage = "https://knope.tech"
documentation = "https://knope.tech"
keywords = ["semantic-version", "changelog", "changeset", "git", "github"]
categories = ["command-line-utilities", "development-tools"]
rust-version = "1.71.1"

# See more keys and their definitions at https://doc.rust-lang.org/cargo/reference/manifest.html

[dependencies]
serde = { version = "1.0.196", features = ["derive"] }
base64 = "0.21.7"
toml = "0.8.8"
serde_json = { version = "1.0.113", features = ["preserve_order"] }
git2 = { version = "0.18.1", default-features = false }
execute = "0.2.13"
platform-dirs = "0.3.0"
git-conventional = "0.12.4"
ureq = { version = "2.9.1", features = ["json"] }
http = "1.0.0"
clap = { version = "4.4.18", features = ["cargo", "string", "env"] }
itertools = "0.12.1"
miette = { version = "5.10.0", features = ["fancy"] }
thiserror = "1.0.56"
gix = { version = "0.58.0", default-features = false, features = [
  "max-performance-safe",
] }
log = "0.4.20"
env_logger = "0.11.1"
indexmap = { version = "2.2.1", features = ["serde"] }
inquire = { version = "0.6.2", default-features = false, features = [
  "crossterm",
] }
changesets = "0.2.2"
time = { version = "0.3.31" }
datta = "0.1.0"
<<<<<<< HEAD
serde_yaml = "0.9.30"
enum-iterator = "1.5.0"
=======
serde_yaml = "0.9.31"
>>>>>>> a5b9a880

[dev-dependencies]
pretty_assertions = "1.4.0"
rstest = { version = "0.18.2", default-features = false }
snapbox = "0.4.16"
tempfile = "3.9.0"

[profile.release]
strip = true<|MERGE_RESOLUTION|>--- conflicted
+++ resolved
@@ -41,12 +41,8 @@
 changesets = "0.2.2"
 time = { version = "0.3.31" }
 datta = "0.1.0"
-<<<<<<< HEAD
-serde_yaml = "0.9.30"
+serde_yaml = "0.9.31"
 enum-iterator = "1.5.0"
-=======
-serde_yaml = "0.9.31"
->>>>>>> a5b9a880
 
 [dev-dependencies]
 pretty_assertions = "1.4.0"
