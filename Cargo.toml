--- conflicted
+++ resolved
@@ -46,16 +46,10 @@
 
 [dev-dependencies]
 pretty_assertions = "1.4.0"
-<<<<<<< HEAD
 snapbox = { version = "0.5.6", features = [
     "path",
 ], git = "https://github.com/dbanty/trycmd" }
-tempfile = "3.10.0"
-=======
-rstest = { version = "0.18.2", default-features = false }
-snapbox = { version = "0.5.6", features = ["path"] }
 tempfile = "3.10.1"
->>>>>>> 85e19ebb
 
 [profile.release]
 strip = true