--- conflicted
+++ resolved
@@ -25,11 +25,7 @@
 git-conventional = "0.12.3"
 ureq = { version = "2.7.1", features = ["json"] }
 http = "0.2.9"
-<<<<<<< HEAD
-clap = { version = "4.3.19", features = ["cargo", "string", "env"] }
-=======
-clap = { version = "4.3.21", features = ["cargo", "derive", "env"] }
->>>>>>> 7ae4d2d9
+clap = { version = "4.3.21", features = ["cargo", "string", "env"] }
 itertools = "0.11.0"
 miette = { version = "5.10.0", features = ["fancy"] }
 thiserror = "1.0.44"
